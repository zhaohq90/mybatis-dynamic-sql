--- conflicted
+++ resolved
@@ -45,24 +45,6 @@
         buildDelegateMethod = this::internalBuild;
     }
 
-<<<<<<< HEAD
-    private QueryExpressionDSL.FromGatherer<R> queryExpressionBuilder(BasicColumn...selectList) {
-        return new QueryExpressionDSL.FromGathererBuilder<R>()
-                .withSelectDSL(this)
-                .withSelectList(selectList)
-                .build();
-    }
-    
-    private QueryExpressionDSL.FromGatherer<R> distinctQueryExpressionBuilder(BasicColumn...selectList) {
-        return new QueryExpressionDSL.FromGathererBuilder<R>()
-                .withSelectDSL(this)
-                .withSelectList(selectList)
-                .isDistinct()
-                .build();
-    }
-    
-=======
->>>>>>> 319396c2
     public static QueryExpressionDSL.FromGatherer<SelectModel> select(BasicColumn...selectList) {
         return select(Function.identity(), selectList);
     }
