/**
 *    Copyright 2016-2017 the original author or authors.
 *
 *    Licensed under the Apache License, Version 2.0 (the "License");
 *    you may not use this file except in compliance with the License.
 *    You may obtain a copy of the License at
 *
 *       http://www.apache.org/licenses/LICENSE-2.0
 *
 *    Unless required by applicable law or agreed to in writing, software
 *    distributed under the License is distributed on an "AS IS" BASIS,
 *    WITHOUT WARRANTIES OR CONDITIONS OF ANY KIND, either express or implied.
 *    See the License for the specific language governing permissions and
 *    limitations under the License.
 */
package org.mybatis.dynamic.sql.select.render;

import java.util.HashMap;
import java.util.Map;
import java.util.Optional;

import org.mybatis.dynamic.sql.AbstractSqlSupport;

public class SelectSupport extends AbstractSqlSupport {
    
    private static final String DISTINCT_STRING = "distinct"; //$NON-NLS-1$

    private String columnList;
    private Optional<String> whereClause;
    private Map<String, Object> parameters = new HashMap<>();
    private Optional<String> distinct;
    private Optional<String> orderByClause;
    private Optional<String> joinClause;
    
    private SelectSupport(Builder builder) {
        super(builder.tableName);
        columnList = builder.columnList;
        whereClause = Optional.ofNullable(builder.whereClause);
        parameters.putAll(builder.parameters);
        distinct = Optional.ofNullable(builder.distinct);
        orderByClause = builder.orderByClause;
    }
    
    public String getDistinct() {
        return distinct().orElse(EMPTY_STRING);
    }
    
    private Optional<String> distinct() {
        return distinct;
    }
    
    public String getWhereClause() {
        return whereClause.orElse(EMPTY_STRING);
    }

    public Optional<String> whereClause() {
        return whereClause;
    }

    public Map<String, Object> getParameters() {
        return parameters;
    }
    
    public String getOrderByClause() {
        return orderByClause.orElse(EMPTY_STRING);
    }
    
    public Optional<String> orderByClause() {
        return orderByClause;
    }
    
    public Optional<String> joinClause() {
        return joinClause;
    }
    
    public String getColumnList() {
        return columnList;
    }
    
    public String getFullSelectStatement() {
        return "select " //$NON-NLS-1$
                + distinct().map(d -> d + ONE_SPACE).orElse(EMPTY_STRING)
                + getColumnList()
                + " from " //$NON-NLS-1$
                + tableName()
                + joinClause().map(w -> ONE_SPACE + w).orElse(EMPTY_STRING)
                + whereClause().map(w -> ONE_SPACE + w).orElse(EMPTY_STRING)
                + orderByClause().map(o -> ONE_SPACE + o).orElse(EMPTY_STRING);
    }
    
    public static class Builder {
        private String tableName;
        private String distinct;
        private Optional<String> orderByClause = Optional.empty();
        private String whereClause;
        private Map<String, Object> parameters = new HashMap<>();
        private String columnList;
        private Optional<String> joinClause;
        
        public Builder(String tableName) {
            this.tableName = tableName;
        }
        
        public Builder isDistinct(boolean isDistinct) {
            distinct = isDistinct ? DISTINCT_STRING : null;
            return this;
        }
        
        public Builder withOrderByClause(Optional<String> orderByClause) {
            this.orderByClause = orderByClause;
            return this;
        }
        
        public Builder withWhereClause(String whereClause) {
            this.whereClause = whereClause;
            return this;
        }
        
        public Builder withParameters(Map<String, Object> parameters) {
            this.parameters.putAll(parameters);
            return this;
        }
        
        public Builder withColumnList(String columnList) {
            this.columnList = columnList;
            return this;
        }
        
        public Builder withJoinClause(Optional<String> joinClause) {
            this.joinClause = joinClause;
            return this;
        }
        
        public SelectSupport build() {
<<<<<<< HEAD
            SelectSupport selectSupport = new SelectSupport(tableName);
            selectSupport.distinct = Optional.ofNullable(distinct);
            selectSupport.orderByClause = orderByClause;
            selectSupport.whereClause = Optional.ofNullable(whereClause);
            selectSupport.joinClause = joinClause;
            selectSupport.parameters = parameters;
            selectSupport.columnList = columnList;
            return selectSupport;
=======
            return new SelectSupport(this);
>>>>>>> 2b56499c
        }
    }
}<|MERGE_RESOLUTION|>--- conflicted
+++ resolved
@@ -39,6 +39,7 @@
         parameters.putAll(builder.parameters);
         distinct = Optional.ofNullable(builder.distinct);
         orderByClause = builder.orderByClause;
+        joinClause = builder.joinClause;
     }
     
     public String getDistinct() {
@@ -132,18 +133,7 @@
         }
         
         public SelectSupport build() {
-<<<<<<< HEAD
-            SelectSupport selectSupport = new SelectSupport(tableName);
-            selectSupport.distinct = Optional.ofNullable(distinct);
-            selectSupport.orderByClause = orderByClause;
-            selectSupport.whereClause = Optional.ofNullable(whereClause);
-            selectSupport.joinClause = joinClause;
-            selectSupport.parameters = parameters;
-            selectSupport.columnList = columnList;
-            return selectSupport;
-=======
             return new SelectSupport(this);
->>>>>>> 2b56499c
         }
     }
 }