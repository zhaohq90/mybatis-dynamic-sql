/**
 *    Copyright 2016-2017 the original author or authors.
 *
 *    Licensed under the Apache License, Version 2.0 (the "License");
 *    you may not use this file except in compliance with the License.
 *    You may obtain a copy of the License at
 *
 *       http://www.apache.org/licenses/LICENSE-2.0
 *
 *    Unless required by applicable law or agreed to in writing, software
 *    distributed under the License is distributed on an "AS IS" BASIS,
 *    WITHOUT WARRANTIES OR CONDITIONS OF ANY KIND, either express or implied.
 *    See the License for the specific language governing permissions and
 *    limitations under the License.
 */
package org.mybatis.dynamic.sql.select;

import java.util.ArrayList;
import java.util.HashMap;
import java.util.List;
import java.util.Map;
import java.util.Optional;
import java.util.stream.Stream;

import org.mybatis.dynamic.sql.SqlColumn;
import org.mybatis.dynamic.sql.SqlTable;
import org.mybatis.dynamic.sql.render.RenderingStrategy;
import org.mybatis.dynamic.sql.select.join.JoinModel;
import org.mybatis.dynamic.sql.select.render.SelectRenderer;
import org.mybatis.dynamic.sql.select.render.SelectSupport;
import org.mybatis.dynamic.sql.where.WhereModel;

public class SelectModel {
    private boolean isDistinct;
    private List<SqlColumn<?>> columns = new ArrayList<>();
    private SqlTable table;
    private Optional<JoinModel> joinModel;
    private Map<SqlTable, String> tableAliases = new HashMap<>();
    private Optional<WhereModel> whereModel;
    private Optional<List<SqlColumn<?>>> orderByColumns;

    private SelectModel(Builder builder) {
        isDistinct = builder.isDistinct;
        columns.addAll(builder.columns);
        table = builder.table;
        tableAliases.putAll(builder.tableAliases);
        whereModel = Optional.ofNullable(builder.whereModel);
        orderByColumns = Optional.ofNullable(builder.orderByColumns);
    }
    
    public boolean isDistinct() {
        return isDistinct;
    }
    
    public Stream<SqlColumn<?>> columns() {
        return columns.stream();
    }
    
    public SqlTable table() {
        return table;
    }
    
    public Optional<String> tableAlias(Optional<SqlTable> table) {
        return table.flatMap(t -> Optional.ofNullable(tableAliases.get(t)));
    }
    
    public Map<SqlTable, String> tableAliases() {
        return tableAliases;
    }

    public Optional<WhereModel> whereModel() {
        return whereModel;
    }
    
    public Optional<JoinModel> joinModel() {
        return joinModel;
    }
    
    public Optional<Stream<SqlColumn<?>>> orderByColumns() {
        return orderByColumns.flatMap(cl -> Optional.of(cl.stream()));
    }
    
    public SelectSupport render(RenderingStrategy renderingStrategy) {
        return SelectRenderer.of(this).render(renderingStrategy);
    }
    
    public static class Builder {
        private boolean isDistinct;
        private List<SqlColumn<?>> columns = new ArrayList<>();
        private SqlTable table;
        private Map<SqlTable, String> tableAliases = new HashMap<>();
        private WhereModel whereModel;
        private List<SqlColumn<?>> orderByColumns;
        private JoinModel joinModel;
        
        public Builder(SqlTable table) {
            this.table = table;
        }
        
        public Builder isDistinct(boolean isDistinct) {
            this.isDistinct = isDistinct;
            return this;
        }

        public Builder withColumns(List<SqlColumn<?>> columns) {
            this.columns.addAll(columns);
            return this;
        }

        public Builder withTableAliases(Map<SqlTable, String> tableAliases) {
            this.tableAliases.putAll(tableAliases);
            return this;
        }
        
        public Builder withWhereModel(WhereModel whereModel) {
            this.whereModel = whereModel;
            return this;
        }

        public Builder withOrderByColumns(List<SqlColumn<?>> columns) {
            orderByColumns = columns;
            return this;
        }
        
        public Builder withJoinModel(JoinModel joinModel) {
            this.joinModel = joinModel;
            return this;
        }
        
        public SelectModel build() {
<<<<<<< HEAD
            SelectModel selectModel = new SelectModel(table);
            selectModel.columns.addAll(columns);
            selectModel.isDistinct = isDistinct;
            selectModel.orderByColumns = Optional.ofNullable(orderByColumns);
            selectModel.tableAliases.putAll(tableAliases);
            selectModel.whereModel = Optional.ofNullable(whereModel);
            selectModel.joinModel = Optional.ofNullable(joinModel);
            return selectModel;
=======
            return new SelectModel(this);
>>>>>>> 2b56499c
        }
    }
}<|MERGE_RESOLUTION|>--- conflicted
+++ resolved
@@ -43,6 +43,7 @@
         isDistinct = builder.isDistinct;
         columns.addAll(builder.columns);
         table = builder.table;
+        joinModel = Optional.ofNullable(builder.joinModel);
         tableAliases.putAll(builder.tableAliases);
         whereModel = Optional.ofNullable(builder.whereModel);
         orderByColumns = Optional.ofNullable(builder.orderByColumns);
@@ -128,18 +129,7 @@
         }
         
         public SelectModel build() {
-<<<<<<< HEAD
-            SelectModel selectModel = new SelectModel(table);
-            selectModel.columns.addAll(columns);
-            selectModel.isDistinct = isDistinct;
-            selectModel.orderByColumns = Optional.ofNullable(orderByColumns);
-            selectModel.tableAliases.putAll(tableAliases);
-            selectModel.whereModel = Optional.ofNullable(whereModel);
-            selectModel.joinModel = Optional.ofNullable(joinModel);
-            return selectModel;
-=======
             return new SelectModel(this);
->>>>>>> 2b56499c
         }
     }
 }