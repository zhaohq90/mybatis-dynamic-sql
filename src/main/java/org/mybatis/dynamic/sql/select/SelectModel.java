/**
 *    Copyright 2016-2017 the original author or authors.
 *
 *    Licensed under the Apache License, Version 2.0 (the "License");
 *    you may not use this file except in compliance with the License.
 *    You may obtain a copy of the License at
 *
 *       http://www.apache.org/licenses/LICENSE-2.0
 *
 *    Unless required by applicable law or agreed to in writing, software
 *    distributed under the License is distributed on an "AS IS" BASIS,
 *    WITHOUT WARRANTIES OR CONDITIONS OF ANY KIND, either express or implied.
 *    See the License for the specific language governing permissions and
 *    limitations under the License.
 */
package org.mybatis.dynamic.sql.select;

import java.util.ArrayList;
import java.util.HashMap;
import java.util.List;
import java.util.Map;
import java.util.Optional;
import java.util.stream.Stream;

import org.mybatis.dynamic.sql.SqlColumn;
import org.mybatis.dynamic.sql.SqlTable;
import org.mybatis.dynamic.sql.render.RenderingStrategy;
import org.mybatis.dynamic.sql.select.join.JoinModel;
import org.mybatis.dynamic.sql.select.render.SelectRenderer;
import org.mybatis.dynamic.sql.select.render.SelectSupport;
import org.mybatis.dynamic.sql.where.WhereModel;

public class SelectModel {
    private boolean isDistinct;
    private List<SqlColumn<?>> columns = new ArrayList<>();
    private SqlTable table;
<<<<<<< HEAD
    private Optional<JoinModel> joinModel;
=======
    private Map<SqlTable, String> tableAliases = new HashMap<>();
>>>>>>> f4c9cc32
    private Optional<WhereModel> whereModel;
    private Optional<List<SqlColumn<?>>> orderByColumns;

    private SelectModel(SqlTable table) {
        this.table = table;
    }
    
    public boolean isDistinct() {
        return isDistinct;
    }
    
    public Stream<SqlColumn<?>> columns() {
        return columns.stream();
    }
    
    public SqlTable table() {
        return table;
    }
    
    public Optional<String> tableAlias(Optional<SqlTable> table) {
        return table.flatMap(t -> Optional.ofNullable(tableAliases.get(t)));
    }
    
    public Map<SqlTable, String> tableAliases() {
        return tableAliases;
    }

    public Optional<WhereModel> whereModel() {
        return whereModel;
    }
    
    public Optional<JoinModel> joinModel() {
        return joinModel;
    }
    
    public Optional<Stream<SqlColumn<?>>> orderByColumns() {
        return orderByColumns.flatMap(cl -> Optional.of(cl.stream()));
    }
    
    public SelectSupport render(RenderingStrategy renderingStrategy) {
        return SelectRenderer.of(this).render(renderingStrategy);
    }
    
    public static class Builder {
        private boolean isDistinct;
        private List<SqlColumn<?>> columns = new ArrayList<>();
        private SqlTable table;
        private Map<SqlTable, String> tableAliases = new HashMap<>();
        private WhereModel whereModel;
        private List<SqlColumn<?>> orderByColumns;
        private JoinModel joinModel;
        
        public Builder(SqlTable table) {
            this.table = table;
        }
        
        public Builder isDistinct(boolean isDistinct) {
            this.isDistinct = isDistinct;
            return this;
        }

        public Builder withColumns(List<SqlColumn<?>> columns) {
            this.columns.addAll(columns);
            return this;
        }

        public Builder withTableAlias(String tableAlias) {
            tableAliases.put(table, tableAlias);
            return this;
        }
        
        public Builder withWhereModel(WhereModel whereModel) {
            this.whereModel = whereModel;
            return this;
        }

        public Builder withOrderByColumns(List<SqlColumn<?>> columns) {
            orderByColumns = columns;
            return this;
        }
        
        public Builder withJoinModel(JoinModel joinModel) {
            this.joinModel = joinModel;
            return this;
        }
        
        public SelectModel build() {
            SelectModel selectModel = new SelectModel(table);
            selectModel.columns.addAll(columns);
            selectModel.isDistinct = isDistinct;
            selectModel.orderByColumns = Optional.ofNullable(orderByColumns);
            selectModel.tableAliases.putAll(tableAliases);
            selectModel.whereModel = Optional.ofNullable(whereModel);
            selectModel.joinModel = Optional.ofNullable(joinModel);
            return selectModel;
        }
    }
}<|MERGE_RESOLUTION|>--- conflicted
+++ resolved
@@ -34,11 +34,8 @@
     private boolean isDistinct;
     private List<SqlColumn<?>> columns = new ArrayList<>();
     private SqlTable table;
-<<<<<<< HEAD
     private Optional<JoinModel> joinModel;
-=======
     private Map<SqlTable, String> tableAliases = new HashMap<>();
->>>>>>> f4c9cc32
     private Optional<WhereModel> whereModel;
     private Optional<List<SqlColumn<?>>> orderByColumns;
 
