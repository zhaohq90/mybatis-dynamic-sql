--- conflicted
+++ resolved
@@ -22,15 +22,9 @@
 import org.mybatis.dynamic.sql.SqlColumn;
 import org.mybatis.dynamic.sql.SqlCriterion;
 import org.mybatis.dynamic.sql.SqlTable;
-<<<<<<< HEAD
-import org.mybatis.dynamic.sql.render.RenderingStrategy;
 import org.mybatis.dynamic.sql.select.join.AbstractJoinModelBuilder;
 import org.mybatis.dynamic.sql.select.join.JoinCondition;
 import org.mybatis.dynamic.sql.select.join.JoinModel;
-import org.mybatis.dynamic.sql.select.render.SelectRenderer;
-import org.mybatis.dynamic.sql.select.render.SelectSupport;
-=======
->>>>>>> 4a5c1edd
 import org.mybatis.dynamic.sql.where.AbstractWhereModelBuilder;
 import org.mybatis.dynamic.sql.where.WhereModel;
 
@@ -96,17 +90,10 @@
         public SelectModel build() {
             return buildModel();
         }
-<<<<<<< HEAD
-
-        public SelectSupport buildAndRender(RenderingStrategy renderingStrategy) {
-            return render(build(), renderingStrategy);
-        }
 
         public JoinBuilder join(SqlTable joinTable) {
             return new JoinBuilder(joinTable);
         }
-=======
->>>>>>> 4a5c1edd
     }
     
     public class SelectSupportWhereBuilder extends AbstractWhereModelBuilder<SelectSupportWhereBuilder> {
@@ -164,11 +151,6 @@
             return buildModel();
         }
         
-        public SelectSupport buildAndRender(RenderingStrategy renderingStrategy) {
-            joinModel = buildJoinModel();
-            return render(build(), renderingStrategy);
-        }
-
         public <T> SelectSupportWhereBuilder where(SqlColumn<T> column, Condition<T> condition) {
             joinModel = buildJoinModel();
             return new SelectSupportWhereBuilder(column, condition);
