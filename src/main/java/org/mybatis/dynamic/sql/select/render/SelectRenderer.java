--- conflicted
+++ resolved
@@ -37,14 +37,9 @@
         SelectSupport.Builder builder = new SelectSupport.Builder(selectModel.table())
                 .isDistinct(selectModel.isDistinct())
                 .withColumnList(calculateColumnList())
-<<<<<<< HEAD
-                .withTable(selectModel.table())
+                .withTableAlias(calculateAlias())
                 .withOrderByClause(calculateOrderByPhrase())
-                .withJoinClause(selectModel.joinModel().map(jm -> JoinRenderer.of(jm).render()));
-=======
-                .withTableAlias(calculateAlias())
-                .withOrderByClause(calculateOrderByPhrase());
->>>>>>> f4c9cc32
+                .withJoinClause(selectModel.joinModel().map(jm -> JoinRenderer.of(jm, selectModel.tableAliases()).render()));
         
         selectModel.whereModel().ifPresent(wm -> {
             WhereSupport whereSupport = WhereRenderer.of(wm, renderingStrategy, selectModel.tableAliases()).render();
