/**
 *    Copyright 2016-2017 the original author or authors.
 *
 *    Licensed under the Apache License, Version 2.0 (the "License");
 *    you may not use this file except in compliance with the License.
 *    You may obtain a copy of the License at
 *
 *       http://www.apache.org/licenses/LICENSE-2.0
 *
 *    Unless required by applicable law or agreed to in writing, software
 *    distributed under the License is distributed on an "AS IS" BASIS,
 *    WITHOUT WARRANTIES OR CONDITIONS OF ANY KIND, either express or implied.
 *    See the License for the specific language governing permissions and
 *    limitations under the License.
 */
package org.mybatis.dynamic.sql.select.render;

import java.util.Optional;
import java.util.stream.Collectors;
import java.util.stream.Stream;

import org.mybatis.dynamic.sql.SqlColumn;
import org.mybatis.dynamic.sql.SqlTable;
import org.mybatis.dynamic.sql.render.RenderingStrategy;
import org.mybatis.dynamic.sql.select.SelectModel;
import org.mybatis.dynamic.sql.util.CustomCollectors;
import org.mybatis.dynamic.sql.where.render.WhereRenderer;
import org.mybatis.dynamic.sql.where.render.WhereSupport;

public class SelectRenderer {
    private SelectModel selectModel;
    
    private SelectRenderer(SelectModel selectModel) {
        this.selectModel = selectModel;
    }
    
    public SelectSupport render(RenderingStrategy renderingStrategy) {
        SelectSupport.Builder builder = new SelectSupport.Builder(calculateTableName(selectModel.table()))
                .isDistinct(selectModel.isDistinct())
                .withColumnList(calculateColumnList())
<<<<<<< HEAD
                .withTableAlias(calculateAlias())
                .withOrderByClause(calculateOrderByPhrase())
                .withJoinClause(selectModel.joinModel().map(jm -> JoinRenderer.of(jm, selectModel.tableAliases()).render()));
=======
                .withOrderByClause(calculateOrderByPhrase());
>>>>>>> ab1cfe69
        
        selectModel.whereModel().ifPresent(wm -> {
            WhereSupport whereSupport = WhereRenderer.of(wm, renderingStrategy, selectModel.tableAliases()).render();
            builder.withWhereClause(whereSupport.getWhereClause())
                .withParameters(whereSupport.getParameters());
        });
        
        return builder.build();
    }
    
    private String calculateTableName(SqlTable table) {
        return selectModel.tableAlias(Optional.of(table))
                .map(a -> table.name() + " " + a) //$NON-NLS-1$
                .orElse(table.name());
    }
    
    private String calculateColumnList() {
        return selectModel.columns()
                .map(this::nameIncludingTableAndColumnAlias)
                .collect(Collectors.joining(", ")); //$NON-NLS-1$
    }
    
    private String nameIncludingTableAndColumnAlias(SqlColumn<?> column) {
        StringBuilder buffer = new StringBuilder(calculateColumnNameAndTableAlias(column));
        column.alias().ifPresent(a -> {
            buffer.append(" as "); //$NON-NLS-1$
            buffer.append(a);
        });
        
        return buffer.toString();
    }
    
    private String calculateColumnNameAndTableAlias(SqlColumn<?> column) {
        return column.nameIncludingTableAlias(selectModel.tableAlias(column.table()));
    }
    
    private Optional<String> calculateOrderByPhrase() {
        return selectModel.orderByColumns()
                .flatMap(c -> Optional.of(calculateOrderByPhrase(c)));
    }
    
    private String calculateOrderByPhrase(Stream<SqlColumn<?>> columns) {
        return columns.map(this::orderByPhrase)
                .collect(CustomCollectors.joining(", ", "order by ", "")); //$NON-NLS-1$ //$NON-NLS-2$ //$NON-NLS-3$
    }
    
    private String orderByPhrase(SqlColumn<?> column) {
        return column.alias().orElse(column.name()) + " " + column.sortOrder(); //$NON-NLS-1$
    }
    
    public static SelectRenderer of(SelectModel selectModel) {
        return new SelectRenderer(selectModel);
    }
}<|MERGE_RESOLUTION|>--- conflicted
+++ resolved
@@ -38,13 +38,9 @@
         SelectSupport.Builder builder = new SelectSupport.Builder(calculateTableName(selectModel.table()))
                 .isDistinct(selectModel.isDistinct())
                 .withColumnList(calculateColumnList())
-<<<<<<< HEAD
-                .withTableAlias(calculateAlias())
                 .withOrderByClause(calculateOrderByPhrase())
-                .withJoinClause(selectModel.joinModel().map(jm -> JoinRenderer.of(jm, selectModel.tableAliases()).render()));
-=======
+                .withJoinClause(selectModel.joinModel().map(jm -> JoinRenderer.of(jm, selectModel.tableAliases()).render()))
                 .withOrderByClause(calculateOrderByPhrase());
->>>>>>> ab1cfe69
         
         selectModel.whereModel().ifPresent(wm -> {
             WhereSupport whereSupport = WhereRenderer.of(wm, renderingStrategy, selectModel.tableAliases()).render();
