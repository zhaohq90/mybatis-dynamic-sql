--- conflicted
+++ resolved
@@ -21,23 +21,16 @@
 import java.util.stream.Stream;
 
 import org.mybatis.dynamic.sql.AbstractListValueCondition;
-import org.mybatis.dynamic.sql.Callback;
 import org.mybatis.dynamic.sql.util.StringUtilities;
 
-public class IsInCaseInsensitive extends AbstractListValueCondition<String, IsInCaseInsensitive> {
+public class IsInCaseInsensitive extends AbstractListValueCondition<String> {
+
+    protected IsInCaseInsensitive(Collection<String> values) {
+        super(values, s -> s.map(StringUtilities::safelyUpperCase));
+    }
 
     protected IsInCaseInsensitive(Collection<String> values, UnaryOperator<Stream<String>> valueStreamTransformer) {
-        super(values, valueStreamTransformer);
-    }
-
-    protected IsInCaseInsensitive(Collection<String> values, UnaryOperator<Stream<String>> valueStreamTransformer,
-                                  Callback callback) {
-        super(values, valueStreamTransformer, callback);
-    }
-
-    @Override
-    public IsInCaseInsensitive withListEmptyCallback(Callback callback) {
-        return new IsInCaseInsensitive(values, valueStreamTransformer, callback);
+        super(values, StringUtilities.upperCaseAfter(valueStreamTransformer));
     }
 
     @Override
@@ -46,8 +39,6 @@
                 placeholders.collect(Collectors.joining(",", "in (", ")")); //$NON-NLS-1$ //$NON-NLS-2$ //$NON-NLS-3$
     }
 
-<<<<<<< HEAD
-=======
     /**
      * This method allows you to modify the condition's values before they are placed into the parameter map.
      * For example, you could filter nulls, or trim strings, etc. This process will run before final rendering of SQL.
@@ -64,8 +55,7 @@
         return answer;
     }
 
->>>>>>> 66cda228
     public static IsInCaseInsensitive of(Collection<String> values) {
-        return new IsInCaseInsensitive(values, s -> s.map(StringUtilities::safelyUpperCase));
+        return new IsInCaseInsensitive(values);
     }
 }