--- conflicted
+++ resolved
@@ -25,8 +25,12 @@
 
 public class IsNotInCaseInsensitive extends AbstractListValueCondition<String> {
 
+    protected IsNotInCaseInsensitive(Collection<String> values) {
+        super(values, s -> s.map(StringUtilities::safelyUpperCase));
+    }
+
     protected IsNotInCaseInsensitive(Collection<String> values, UnaryOperator<Stream<String>> valueStreamTransformer) {
-        super(values, valueStreamTransformer);
+        super(values, StringUtilities.upperCaseAfter(valueStreamTransformer));
     }
 
     @Override
@@ -36,8 +40,6 @@
                         Collectors.joining(",", "not in (", ")")); //$NON-NLS-1$ //$NON-NLS-2$ //$NON-NLS-3$
     }
 
-<<<<<<< HEAD
-=======
     /**
      * This method allows you to modify the condition's values before they are placed into the parameter map.
      * For example, you could filter nulls, or trim strings, etc. This process will run before final rendering of SQL.
@@ -54,8 +56,7 @@
         return answer;
     }
 
->>>>>>> 66cda228
     public static IsNotInCaseInsensitive of(Collection<String> values) {
-        return new IsNotInCaseInsensitive(values, s -> s.map(StringUtilities::safelyUpperCase));
+        return new IsNotInCaseInsensitive(values);
     }
 }