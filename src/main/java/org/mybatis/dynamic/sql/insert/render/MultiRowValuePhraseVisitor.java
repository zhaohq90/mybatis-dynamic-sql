--- conflicted
+++ resolved
@@ -15,6 +15,7 @@
  */
 package org.mybatis.dynamic.sql.insert.render;
 
+import org.mybatis.dynamic.sql.SqlColumn;
 import org.mybatis.dynamic.sql.render.RenderingStrategy;
 
 public class MultiRowValuePhraseVisitor extends AbstractMultiRowValuePhraseVisitor {
@@ -22,18 +23,9 @@
     public MultiRowValuePhraseVisitor(RenderingStrategy renderingStrategy, String prefix) {
         super(renderingStrategy, prefix);
     }
-<<<<<<< HEAD
-
-    @Override
-    String calculateJdbcPlaceholder(SqlColumn<?> column, String parameterName) {
-        return column.renderingStrategy().orElse(renderingStrategy)
-                .getMultiRowFormattedJdbcPlaceholder(column, prefix, parameterName);
-    }
 
     @Override
     String calculateJdbcPlaceholder(SqlColumn<?> column) {
         return column.renderingStrategy().orElse(renderingStrategy).getMultiRowFormattedJdbcPlaceholder(column, prefix);
     }
-=======
->>>>>>> 2aa431ae
 }