--- conflicted
+++ resolved
@@ -15,6 +15,7 @@
  */
 package org.mybatis.dynamic.sql.insert.render;
 
+import org.mybatis.dynamic.sql.SqlColumn;
 import org.mybatis.dynamic.sql.render.RenderingStrategy;
 
 public class BatchValuePhraseVisitor extends AbstractMultiRowValuePhraseVisitor {
@@ -22,18 +23,9 @@
     public BatchValuePhraseVisitor(RenderingStrategy renderingStrategy, String prefix) {
         super(renderingStrategy, prefix);
     }
-<<<<<<< HEAD
-
-    @Override
-    String calculateJdbcPlaceholder(SqlColumn<?> column, String parameterName) {
-        return column.renderingStrategy().orElse(renderingStrategy)
-                .getFormattedJdbcPlaceholder(column, prefix, parameterName);
-    }
 
     @Override
     String calculateJdbcPlaceholder(SqlColumn<?> column) {
         return column.renderingStrategy().orElse(renderingStrategy).getFormattedJdbcPlaceholder(column, prefix);
     }
-=======
->>>>>>> 2aa431ae
 }