/*
 *    Copyright 2016-2020 the original author or authors.
 *
 *    Licensed under the Apache License, Version 2.0 (the "License");
 *    you may not use this file except in compliance with the License.
 *    You may obtain a copy of the License at
 *
 *       http://www.apache.org/licenses/LICENSE-2.0
 *
 *    Unless required by applicable law or agreed to in writing, software
 *    distributed under the License is distributed on an "AS IS" BASIS,
 *    WITHOUT WARRANTIES OR CONDITIONS OF ANY KIND, either express or implied.
 *    See the License for the specific language governing permissions and
 *    limitations under the License.
 */
package org.mybatis.dynamic.sql.util.kotlin

import org.mybatis.dynamic.sql.BindableColumn
import org.mybatis.dynamic.sql.SqlTable
import org.mybatis.dynamic.sql.VisitableCondition
import org.mybatis.dynamic.sql.select.AbstractQueryExpressionDSL
import org.mybatis.dynamic.sql.select.SelectModel
import org.mybatis.dynamic.sql.where.AbstractWhereDSL

@Target(AnnotationTarget.CLASS, AnnotationTarget.TYPE)
@DslMarker
annotation class MyBatisDslMarker

typealias WhereApplier = AbstractWhereDSL<*>.() -> Unit

@MyBatisDslMarker
@Suppress("TooManyFunctions")
abstract class KotlinBaseBuilder<W : AbstractWhereDSL<W>, B : KotlinBaseBuilder<W, B>> {
    fun <T> where(column: BindableColumn<T>, condition: VisitableCondition<T>): B =
        applySelf {
            getWhere().where(column, condition)
        }

    fun <T> where(column: BindableColumn<T>, condition: VisitableCondition<T>, subCriteria: CriteriaReceiver): B =
        applySelf {
            getWhere().where(column, condition, subCriteria(CriteriaCollector()).criteria)
        }

    fun applyWhere(whereApplier: WhereApplier): B =
        applySelf {
            getWhere().applyWhere(whereApplier)
        }

    fun <T> and(column: BindableColumn<T>, condition: VisitableCondition<T>): B =
        applySelf {
            getWhere().and(column, condition)
        }

    fun <T> and(column: BindableColumn<T>, condition: VisitableCondition<T>, subCriteria: CriteriaReceiver): B =
        applySelf {
            getWhere().and(column, condition, subCriteria(CriteriaCollector()).criteria)
        }

    fun <T> or(column: BindableColumn<T>, condition: VisitableCondition<T>): B =
        applySelf {
            getWhere().or(column, condition)
        }

    fun <T> or(column: BindableColumn<T>, condition: VisitableCondition<T>, subCriteria: CriteriaReceiver): B =
        applySelf {
            getWhere().or(column, condition, subCriteria(CriteriaCollector()).criteria)
        }

    fun allRows() = self()

    protected fun applySelf(block: B.() -> Unit): B =
        self().apply { block() }

    protected abstract fun self(): B

    protected abstract fun getWhere(): W
}

abstract class KotlinBaseJoiningBuilder<T : AbstractQueryExpressionDSL<T, SelectModel>, W : AbstractWhereDSL<W>,
        B : KotlinBaseJoiningBuilder<T, W, B>> : KotlinBaseBuilder<W, B>() {

    fun join(table: SqlTable, joinCriteria: JoinReceiver) =
        applyJoin(joinCriteria) {
            getDsl().join(table, it.onJoinCriterion, it.andJoinCriteria)
        }

    fun join(table: SqlTable, alias: String, joinCriteria: JoinReceiver) =
        applyJoin(joinCriteria) {
            getDsl().join(table, alias, it.onJoinCriterion, it.andJoinCriteria)
        }

<<<<<<< HEAD
    fun join(subQuery: KotlinQualifiedSubQueryBuilder.() -> KotlinQualifiedSubQueryBuilder, joinCriteria: JoinReceiver): B =
        applySelf {
            val builder = subQuery(KotlinQualifiedSubQueryBuilder())
            getDsl().join(builder, joinCriteria)
        }

    fun fullJoin(table: SqlTable, receiver: JoinReceiver): B =
        applySelf {
            getDsl().fullJoin(table, receiver)
=======
    fun fullJoin(table: SqlTable, joinCriteria: JoinReceiver) =
        applyJoin(joinCriteria) {
            getDsl().fullJoin(table, it.onJoinCriterion, it.andJoinCriteria)
>>>>>>> 899a9cdf
        }

    fun fullJoin(table: SqlTable, alias: String, joinCriteria: JoinReceiver) =
        applyJoin(joinCriteria) {
            getDsl().fullJoin(table, alias, it.onJoinCriterion, it.andJoinCriteria)
        }

<<<<<<< HEAD
    fun fullJoin(subQuery: KotlinQualifiedSubQueryBuilder.() -> KotlinQualifiedSubQueryBuilder, receiver: JoinReceiver): B =
        applySelf {
            val builder = subQuery(KotlinQualifiedSubQueryBuilder())
            getDsl().fullJoin(builder, receiver)
        }

    fun leftJoin(table: SqlTable, receiver: JoinReceiver): B =
        applySelf {
            getDsl().leftJoin(table, receiver)
=======
    fun leftJoin(table: SqlTable, joinCriteria: JoinReceiver) =
        applyJoin(joinCriteria) {
            getDsl().leftJoin(table, it.onJoinCriterion, it.andJoinCriteria)
>>>>>>> 899a9cdf
        }

    fun leftJoin(table: SqlTable, alias: String, joinCriteria: JoinReceiver) =
        applyJoin(joinCriteria) {
            getDsl().leftJoin(table, alias, it.onJoinCriterion, it.andJoinCriteria)
        }

    fun rightJoin(table: SqlTable, joinCriteria: JoinReceiver) =
        applyJoin(joinCriteria) {
            getDsl().rightJoin(table, it.onJoinCriterion, it.andJoinCriteria)
        }

    fun rightJoin(table: SqlTable, alias: String, joinCriteria: JoinReceiver) =
        applyJoin(joinCriteria) {
            getDsl().rightJoin(table, alias, it.onJoinCriterion, it.andJoinCriteria)
        }

    private fun applyJoin(joinCriteria: JoinReceiver, block: (JoinCollector) -> Unit) =
        applySelf {
            joinCriteria(JoinCollector()).also(block)
        }

    protected abstract fun getDsl(): AbstractQueryExpressionDSL<T, SelectModel>
}<|MERGE_RESOLUTION|>--- conflicted
+++ resolved
@@ -89,21 +89,9 @@
             getDsl().join(table, alias, it.onJoinCriterion, it.andJoinCriteria)
         }
 
-<<<<<<< HEAD
-    fun join(subQuery: KotlinQualifiedSubQueryBuilder.() -> KotlinQualifiedSubQueryBuilder, joinCriteria: JoinReceiver): B =
-        applySelf {
-            val builder = subQuery(KotlinQualifiedSubQueryBuilder())
-            getDsl().join(builder, joinCriteria)
-        }
-
-    fun fullJoin(table: SqlTable, receiver: JoinReceiver): B =
-        applySelf {
-            getDsl().fullJoin(table, receiver)
-=======
     fun fullJoin(table: SqlTable, joinCriteria: JoinReceiver) =
         applyJoin(joinCriteria) {
             getDsl().fullJoin(table, it.onJoinCriterion, it.andJoinCriteria)
->>>>>>> 899a9cdf
         }
 
     fun fullJoin(table: SqlTable, alias: String, joinCriteria: JoinReceiver) =
@@ -111,21 +99,9 @@
             getDsl().fullJoin(table, alias, it.onJoinCriterion, it.andJoinCriteria)
         }
 
-<<<<<<< HEAD
-    fun fullJoin(subQuery: KotlinQualifiedSubQueryBuilder.() -> KotlinQualifiedSubQueryBuilder, receiver: JoinReceiver): B =
-        applySelf {
-            val builder = subQuery(KotlinQualifiedSubQueryBuilder())
-            getDsl().fullJoin(builder, receiver)
-        }
-
-    fun leftJoin(table: SqlTable, receiver: JoinReceiver): B =
-        applySelf {
-            getDsl().leftJoin(table, receiver)
-=======
     fun leftJoin(table: SqlTable, joinCriteria: JoinReceiver) =
         applyJoin(joinCriteria) {
             getDsl().leftJoin(table, it.onJoinCriterion, it.andJoinCriteria)
->>>>>>> 899a9cdf
         }
 
     fun leftJoin(table: SqlTable, alias: String, joinCriteria: JoinReceiver) =
