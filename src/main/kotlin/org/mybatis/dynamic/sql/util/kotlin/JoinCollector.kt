/*
 *    Copyright 2016-2022 the original author or authors.
 *
 *    Licensed under the Apache License, Version 2.0 (the "License");
 *    you may not use this file except in compliance with the License.
 *    You may obtain a copy of the License at
 *
 *       http://www.apache.org/licenses/LICENSE-2.0
 *
 *    Unless required by applicable law or agreed to in writing, software
 *    distributed under the License is distributed on an "AS IS" BASIS,
 *    WITHOUT WARRANTIES OR CONDITIONS OF ANY KIND, either express or implied.
 *    See the License for the specific language governing permissions and
 *    limitations under the License.
 */
package org.mybatis.dynamic.sql.util.kotlin

import org.mybatis.dynamic.sql.BasicColumn
import org.mybatis.dynamic.sql.SqlBuilder
import org.mybatis.dynamic.sql.select.join.JoinCondition
import org.mybatis.dynamic.sql.select.join.JoinCriterion

typealias JoinReceiver = JoinCollector.() -> Unit

@MyBatisDslMarker
class JoinCollector {
    val onJoinCriterion: JoinCriterion by lazy { internalOnCriterion }
    val andJoinCriteria = mutableListOf<JoinCriterion>()
    private lateinit var internalOnCriterion: JoinCriterion

<<<<<<< HEAD
    fun on(leftColumn: BasicColumn): RightColumnCollector = RightColumnCollector {
        internalOnCriterion = JoinCriterion.Builder()
            .withConnector("on")
            .withJoinColumn(leftColumn)
            .withJoinCondition(it)
            .build()
    }

    fun and(leftColumn: BasicColumn): RightColumnCollector = RightColumnCollector {
        andJoinCriteria.add(
            JoinCriterion.Builder()
                .withConnector("and")
                .withJoinColumn(leftColumn)
                .withJoinCondition(it)
                .build()
        )
    }

    @Deprecated("Please use: on(leftColumn) equalTo rightColumn")
    fun on(column: BasicColumn, condition: JoinCondition): JoinCollector =
        apply {
            internalOnCriterion = JoinCriterion.Builder()
                .withConnector("on")
                .withJoinColumn(column)
                .withJoinCondition(condition)
                .build()
        }

    @Deprecated("Please use: and(leftColumn) equalTo rightColumn")
    fun and(column: BasicColumn, condition: JoinCondition): JoinCollector =
        apply {
            andJoinCriteria.add(
                JoinCriterion.Builder()
                    .withConnector("and")
                    .withJoinColumn(column)
                    .withJoinCondition(condition)
                    .build()
            )
        }
}

class RightColumnCollector(private val joinConditionConsumer: (JoinCondition) -> Unit) {
    infix fun equalTo(rightColumn: BasicColumn) = joinConditionConsumer.invoke(SqlBuilder.equalTo(rightColumn))
=======
    fun on(column: BasicColumn, condition: JoinCondition) {
        internalOnCriterion = JoinCriterion.Builder()
            .withConnector("on")
            .withJoinColumn(column)
            .withJoinCondition(condition)
            .build()
    }

    fun and(column: BasicColumn, condition: JoinCondition) {
        andJoinCriteria.add(
            JoinCriterion.Builder()
                .withConnector("and")
                .withJoinColumn(column)
                .withJoinCondition(condition)
                .build()
        )
    }
>>>>>>> 62a7bda8
}<|MERGE_RESOLUTION|>--- conflicted
+++ resolved
@@ -16,7 +16,6 @@
 package org.mybatis.dynamic.sql.util.kotlin
 
 import org.mybatis.dynamic.sql.BasicColumn
-import org.mybatis.dynamic.sql.SqlBuilder
 import org.mybatis.dynamic.sql.select.join.JoinCondition
 import org.mybatis.dynamic.sql.select.join.JoinCriterion
 
@@ -28,7 +27,6 @@
     val andJoinCriteria = mutableListOf<JoinCriterion>()
     private lateinit var internalOnCriterion: JoinCriterion
 
-<<<<<<< HEAD
     fun on(leftColumn: BasicColumn): RightColumnCollector = RightColumnCollector {
         internalOnCriterion = JoinCriterion.Builder()
             .withConnector("on")
@@ -48,31 +46,6 @@
     }
 
     @Deprecated("Please use: on(leftColumn) equalTo rightColumn")
-    fun on(column: BasicColumn, condition: JoinCondition): JoinCollector =
-        apply {
-            internalOnCriterion = JoinCriterion.Builder()
-                .withConnector("on")
-                .withJoinColumn(column)
-                .withJoinCondition(condition)
-                .build()
-        }
-
-    @Deprecated("Please use: and(leftColumn) equalTo rightColumn")
-    fun and(column: BasicColumn, condition: JoinCondition): JoinCollector =
-        apply {
-            andJoinCriteria.add(
-                JoinCriterion.Builder()
-                    .withConnector("and")
-                    .withJoinColumn(column)
-                    .withJoinCondition(condition)
-                    .build()
-            )
-        }
-}
-
-class RightColumnCollector(private val joinConditionConsumer: (JoinCondition) -> Unit) {
-    infix fun equalTo(rightColumn: BasicColumn) = joinConditionConsumer.invoke(SqlBuilder.equalTo(rightColumn))
-=======
     fun on(column: BasicColumn, condition: JoinCondition) {
         internalOnCriterion = JoinCriterion.Builder()
             .withConnector("on")
@@ -81,6 +54,7 @@
             .build()
     }
 
+    @Deprecated("Please use: and(leftColumn) equalTo rightColumn")
     fun and(column: BasicColumn, condition: JoinCondition) {
         andJoinCriteria.add(
             JoinCriterion.Builder()
@@ -90,5 +64,8 @@
                 .build()
         )
     }
->>>>>>> 62a7bda8
+}
+
+class RightColumnCollector(private val joinConditionConsumer: (JoinCondition) -> Unit) {
+    infix fun equalTo(rightColumn: BasicColumn) = joinConditionConsumer.invoke(SqlBuilder.equalTo(rightColumn))
 }