/**
 *    Copyright 2016-2017 the original author or authors.
 *
 *    Licensed under the Apache License, Version 2.0 (the "License");
 *    you may not use this file except in compliance with the License.
 *    You may obtain a copy of the License at
 *
 *       http://www.apache.org/licenses/LICENSE-2.0
 *
 *    Unless required by applicable law or agreed to in writing, software
 *    distributed under the License is distributed on an "AS IS" BASIS,
 *    WITHOUT WARRANTIES OR CONDITIONS OF ANY KIND, either express or implied.
 *    See the License for the specific language governing permissions and
 *    limitations under the License.
 */
package examples.generated.always.spring;

import static org.mybatis.dynamic.sql.SqlBuilder.*;
import static org.mybatis.dynamic.sql.SqlConditions.*;

import java.sql.JDBCType;

import org.mybatis.dynamic.sql.SqlColumn;
import org.mybatis.dynamic.sql.SqlTable;
import org.mybatis.dynamic.sql.insert.render.InsertSupport;
import org.mybatis.dynamic.sql.render.RenderingStrategy;
import org.mybatis.dynamic.sql.select.SelectModelBuilder.SelectSupportAfterFromBuilder;
import org.mybatis.dynamic.sql.update.UpdateModelBuilder;
import org.mybatis.dynamic.sql.update.render.UpdateSupport;

<<<<<<< HEAD
public class GeneratedAlwaysDynamicSqlSupport {
    public static final GeneratedAlways generatedAlways = new GeneratedAlways();
    public static final SqlColumn<Integer> id = generatedAlways.id;
    public static final SqlColumn<String> firstName = generatedAlways.firstName;
    public static final SqlColumn<String> lastName = generatedAlways.lastName;
    public static final SqlColumn<String> fullName = generatedAlways.fullName;
=======
public interface GeneratedAlwaysDynamicSqlSupport {
    SqlTable generatedAlways = SqlTable.of("GeneratedAlways");
    SqlColumn<Integer> id = SqlColumn.of(generatedAlways, "id", JDBCType.INTEGER);
    SqlColumn<String> firstName = SqlColumn.of(generatedAlways, "first_name", JDBCType.VARCHAR);
    SqlColumn<String> lastName = SqlColumn.of(generatedAlways, "last_name", JDBCType.VARCHAR);
    SqlColumn<String> fullName = SqlColumn.of(generatedAlways, "full_name", JDBCType.VARCHAR);
>>>>>>> c6d01925
    
    public static class GeneratedAlways extends SqlTable {
        public GeneratedAlways() {
            super("GeneratedAlways");
        }

        public SqlColumn<Integer> id = column("id", JDBCType.INTEGER).withAlias("A_ID");
        public SqlColumn<String> firstName = column("first_name", JDBCType.VARCHAR);
        public SqlColumn<String> lastName = column("last_name", JDBCType.VARCHAR);
        public SqlColumn<String> fullName = column("full_name", JDBCType.VARCHAR);
    }
    
    public static InsertSupport<GeneratedAlwaysRecord> buildInsertSupport(GeneratedAlwaysRecord record) {
        return insert(record)
                .into(generatedAlways)
                .map(id).toProperty("id")
                .map(firstName).toProperty("firstName")
                .map(lastName).toProperty("lastName")
                .build()
                .render(RenderingStrategy.SPRING_NAMED_PARAMETER);
    }

    public static InsertSupport<GeneratedAlwaysRecord> buildInsertSelectiveSupport(GeneratedAlwaysRecord record) {
        return insert(record)
                .into(generatedAlways)
                .map(id).toPropertyWhenPresent("id")
                .map(firstName).toPropertyWhenPresent("firstName")
                .map(lastName).toPropertyWhenPresent("lastName")
                .build()
                .render(RenderingStrategy.SPRING_NAMED_PARAMETER);
    }
    
    public static UpdateSupport buildUpdateByPrimaryKeySupport(GeneratedAlwaysRecord record) {
        return update(generatedAlways)
                .set(firstName).equalTo(record.getFirstName())
                .set(lastName).equalTo(record.getLastName())
                .where(id, isEqualTo(record.getId()))
                .build()
                .render(RenderingStrategy.SPRING_NAMED_PARAMETER);
    }

    public static UpdateSupport buildUpdateByPrimaryKeySelectiveSupport(GeneratedAlwaysRecord record) {
        return update(generatedAlways)
                .set(firstName).equalToWhenPresent(record.getFirstName())
                .set(lastName).equalToWhenPresent(record.getLastName())
                .where(id, isEqualTo(record.getId()))
                .build()
                .render(RenderingStrategy.SPRING_NAMED_PARAMETER);
    }

    public static UpdateModelBuilder updateByExample(GeneratedAlwaysRecord record) {
        return update(generatedAlways)
                .set(id).equalTo(record.getId())
                .set(firstName).equalTo(record.getFirstName())
                .set(lastName).equalTo(record.getLastName());
    }

    public static UpdateModelBuilder updateByExampleSelective(GeneratedAlwaysRecord record) {
        return update(generatedAlways)
                .set(id).equalToWhenPresent(record.getId())
                .set(firstName).equalToWhenPresent(record.getFirstName())
                .set(lastName).equalToWhenPresent(record.getLastName());
    }

<<<<<<< HEAD
    public static SelectSupportAfterFromBuilder selectByExample() {
        return select(id, firstName, lastName, fullName)
=======
    static SelectSupportAfterFromBuilder selectByExample() {
        return select(id.as("A_ID"), firstName, lastName, fullName)
>>>>>>> c6d01925
            .from(generatedAlways, "a");
    }
}<|MERGE_RESOLUTION|>--- conflicted
+++ resolved
@@ -28,28 +28,19 @@
 import org.mybatis.dynamic.sql.update.UpdateModelBuilder;
 import org.mybatis.dynamic.sql.update.render.UpdateSupport;
 
-<<<<<<< HEAD
 public class GeneratedAlwaysDynamicSqlSupport {
     public static final GeneratedAlways generatedAlways = new GeneratedAlways();
     public static final SqlColumn<Integer> id = generatedAlways.id;
     public static final SqlColumn<String> firstName = generatedAlways.firstName;
     public static final SqlColumn<String> lastName = generatedAlways.lastName;
     public static final SqlColumn<String> fullName = generatedAlways.fullName;
-=======
-public interface GeneratedAlwaysDynamicSqlSupport {
-    SqlTable generatedAlways = SqlTable.of("GeneratedAlways");
-    SqlColumn<Integer> id = SqlColumn.of(generatedAlways, "id", JDBCType.INTEGER);
-    SqlColumn<String> firstName = SqlColumn.of(generatedAlways, "first_name", JDBCType.VARCHAR);
-    SqlColumn<String> lastName = SqlColumn.of(generatedAlways, "last_name", JDBCType.VARCHAR);
-    SqlColumn<String> fullName = SqlColumn.of(generatedAlways, "full_name", JDBCType.VARCHAR);
->>>>>>> c6d01925
     
     public static class GeneratedAlways extends SqlTable {
         public GeneratedAlways() {
             super("GeneratedAlways");
         }
 
-        public SqlColumn<Integer> id = column("id", JDBCType.INTEGER).withAlias("A_ID");
+        public SqlColumn<Integer> id = column("id", JDBCType.INTEGER);
         public SqlColumn<String> firstName = column("first_name", JDBCType.VARCHAR);
         public SqlColumn<String> lastName = column("last_name", JDBCType.VARCHAR);
         public SqlColumn<String> fullName = column("full_name", JDBCType.VARCHAR);
@@ -107,13 +98,8 @@
                 .set(lastName).equalToWhenPresent(record.getLastName());
     }
 
-<<<<<<< HEAD
     public static SelectSupportAfterFromBuilder selectByExample() {
-        return select(id, firstName, lastName, fullName)
-=======
-    static SelectSupportAfterFromBuilder selectByExample() {
         return select(id.as("A_ID"), firstName, lastName, fullName)
->>>>>>> c6d01925
             .from(generatedAlways, "a");
     }
 }