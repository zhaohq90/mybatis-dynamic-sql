/**
 *    Copyright 2016-2020 the original author or authors.
 *
 *    Licensed under the Apache License, Version 2.0 (the "License");
 *    you may not use this file except in compliance with the License.
 *    You may obtain a copy of the License at
 *
 *       http://www.apache.org/licenses/LICENSE-2.0
 *
 *    Unless required by applicable law or agreed to in writing, software
 *    distributed under the License is distributed on an "AS IS" BASIS,
 *    WITHOUT WARRANTIES OR CONDITIONS OF ANY KIND, either express or implied.
 *    See the License for the specific language governing permissions and
 *    limitations under the License.
 */
package examples.simple;

import static examples.simple.PersonDynamicSqlSupport.*;
import static org.assertj.core.api.Assertions.assertThat;
import static org.junit.jupiter.api.Assertions.assertAll;
import static org.mybatis.dynamic.sql.SqlBuilder.*;

import java.io.InputStream;
import java.io.InputStreamReader;
import java.sql.Connection;
import java.sql.DriverManager;
import java.util.ArrayList;
import java.util.Date;
import java.util.List;
import java.util.Optional;

import org.apache.ibatis.datasource.unpooled.UnpooledDataSource;
import org.apache.ibatis.jdbc.ScriptRunner;
import org.apache.ibatis.mapping.Environment;
import org.apache.ibatis.session.Configuration;
import org.apache.ibatis.session.SqlSession;
import org.apache.ibatis.session.SqlSessionFactory;
import org.apache.ibatis.session.SqlSessionFactoryBuilder;
import org.apache.ibatis.transaction.jdbc.JdbcTransactionFactory;
import org.junit.jupiter.api.BeforeEach;
import org.junit.jupiter.api.Test;
import org.mybatis.dynamic.sql.delete.DeleteDSLCompleter;
import org.mybatis.dynamic.sql.select.CountDSLCompleter;
import org.mybatis.dynamic.sql.select.SelectDSLCompleter;

class PersonMapperTest {

    private static final String JDBC_URL = "jdbc:hsqldb:mem:aname";
    private static final String JDBC_DRIVER = "org.hsqldb.jdbcDriver"; 
    
    private SqlSessionFactory sqlSessionFactory;
    
    @BeforeEach
    void setup() throws Exception {
        Class.forName(JDBC_DRIVER);
        InputStream is = getClass().getResourceAsStream("/examples/simple/CreateSimpleDB.sql");
        try (Connection connection = DriverManager.getConnection(JDBC_URL, "sa", "")) {
            ScriptRunner sr = new ScriptRunner(connection);
            sr.setLogWriter(null);
            sr.runScript(new InputStreamReader(is));
        }
        
        UnpooledDataSource ds = new UnpooledDataSource(JDBC_DRIVER, JDBC_URL, "sa", "");
        Environment environment = new Environment("test", new JdbcTransactionFactory(), ds);
        Configuration config = new Configuration(environment);
        config.addMapper(PersonMapper.class);
        config.addMapper(PersonWithAddressMapper.class);
        sqlSessionFactory = new SqlSessionFactoryBuilder().build(config);
    }
    
    @Test
    void testSelect() {
        try (SqlSession session = sqlSessionFactory.openSession()) {
            PersonMapper mapper = session.getMapper(PersonMapper.class);
            
            List<PersonRecord> rows = mapper.select(c ->
                    c.where(id, isEqualTo(1))
                    .or(occupation, isNull()));
            
            assertThat(rows).hasSize(3);
        }
    }

    @Test
    void testSelectAll() {
        try (SqlSession session = sqlSessionFactory.openSession()) {
            PersonMapper mapper = session.getMapper(PersonMapper.class);
            
            List<PersonRecord> rows = mapper.select(SelectDSLCompleter.allRows());
            
            assertThat(rows).hasSize(6);
            assertThat(rows.get(0).getId()).isEqualTo(1);
            assertThat(rows.get(5).getId()).isEqualTo(6);
        }
    }

    @Test
    void testSelectAllOrdered() {
        try (SqlSession session = sqlSessionFactory.openSession()) {
            PersonMapper mapper = session.getMapper(PersonMapper.class);
            
            List<PersonRecord> rows = mapper
                    .select(SelectDSLCompleter.allRowsOrderedBy(lastName.descending(), firstName.descending()));
            
            assertThat(rows).hasSize(6);
            assertThat(rows.get(0).getId()).isEqualTo(5);
            assertThat(rows.get(5).getId()).isEqualTo(1);
        }
    }

    @Test
    void testSelectDistinct() {
        try (SqlSession session = sqlSessionFactory.openSession()) {
            PersonMapper mapper = session.getMapper(PersonMapper.class);
            
            List<PersonRecord> rows = mapper.selectDistinct(c ->
                    c.where(id, isGreaterThan(1))
                    .or(occupation, isNull()));
            
            assertThat(rows).hasSize(5);
        }
    }
    
    @Test
    void testSelectWithTypeHandler() {
        try (SqlSession session = sqlSessionFactory.openSession()) {
            PersonMapper mapper = session.getMapper(PersonMapper.class);
            
            List<PersonRecord> rows = mapper.select(c ->
                    c.where(employed, isEqualTo(false))
                    .orderBy(id));
            
            assertAll(
                    () -> assertThat(rows).hasSize(2),
                    () -> assertThat(rows.get(0).getId()).isEqualTo(3),
                    () -> assertThat(rows.get(1).getId()).isEqualTo(6)
            );
        }
    }

    @Test
    void testSelectByPrimaryKeyWithMissingRecord() {
        try (SqlSession session = sqlSessionFactory.openSession()) {
            PersonMapper mapper = session.getMapper(PersonMapper.class);
            
            Optional<PersonRecord> record = mapper.selectByPrimaryKey(300);
            assertThat(record).isNotPresent();
        }
    }

    @Test
    void testFirstNameIn() {
        try (SqlSession session = sqlSessionFactory.openSession()) {
            PersonMapper mapper = session.getMapper(PersonMapper.class);
            
            List<PersonRecord> rows = mapper.select(c ->
                    c.where(firstName, isIn("Fred", "Barney")));
            
            assertAll(
                    () -> assertThat(rows).hasSize(2),
                    () -> assertThat(rows.get(0).getLastName().getName()).isEqualTo("Flintstone"),
                    () -> assertThat(rows.get(1).getLastName().getName()).isEqualTo("Rubble")
            );
        }
    }

    @Test
    void testDelete() {
        try (SqlSession session = sqlSessionFactory.openSession()) {
            PersonMapper mapper = session.getMapper(PersonMapper.class);
            int rows = mapper.delete(c ->
                    c.where(occupation, isNull()));
            assertThat(rows).isEqualTo(2);
        }
    }
    
    @Test
    void testDeleteAll() {
        try (SqlSession session = sqlSessionFactory.openSession()) {
            PersonMapper mapper = session.getMapper(PersonMapper.class);
            int rows = mapper.delete(DeleteDSLCompleter.allRows());
                    
            assertThat(rows).isEqualTo(6);
        }
    }
    
    @Test
    void testDeleteByPrimaryKey() {
        try (SqlSession session = sqlSessionFactory.openSession()) {
            PersonMapper mapper = session.getMapper(PersonMapper.class);
            int rows = mapper.deleteByPrimaryKey(2);
            
            assertThat(rows).isEqualTo(1);
        }
    }
    
    @Test
    void testInsert() {
        try (SqlSession session = sqlSessionFactory.openSession()) {
            PersonMapper mapper = session.getMapper(PersonMapper.class);
            PersonRecord record = new PersonRecord();
            record.setId(100);
            record.setFirstName("Joe");
            record.setLastName(LastName.of("Jones"));
            record.setBirthDate(new Date());
            record.setEmployed(true);
            record.setOccupation("Developer");
            record.setAddressId(1);
            
            int rows = mapper.insert(record);
            assertThat(rows).isEqualTo(1);
        }
    }

    @Test
<<<<<<< HEAD
    public void testGeneralInsert() {
        try (SqlSession session = sqlSessionFactory.openSession()) {
            PersonMapper mapper = session.getMapper(PersonMapper.class);
            int rows = mapper.insert(c -> 
                c.set(id).equalTo(100)
                .set(firstName).equalTo("Joe")
                .set(lastName).equalTo(LastName.of("Jones"))
                .set(birthDate).equalTo(new Date())
                .set(employed).equalTo(true)
                .set(occupation).equalTo("Developer")
                .set(addressId).equalTo(1)
            );
            
            assertThat(rows).isEqualTo(1);
        }
    }

    @Test
    public void testInsertMultiple() {
=======
    void testInsertMultiple() {
>>>>>>> 64696076
        try (SqlSession session = sqlSessionFactory.openSession()) {
            PersonMapper mapper = session.getMapper(PersonMapper.class);
            
            List<PersonRecord> records = new ArrayList<>();
            
            PersonRecord record = new PersonRecord();
            record.setId(100);
            record.setFirstName("Joe");
            record.setLastName(LastName.of("Jones"));
            record.setBirthDate(new Date());
            record.setEmployed(true);
            record.setOccupation("Developer");
            record.setAddressId(1);
            records.add(record);
            
            record = new PersonRecord();
            record.setId(101);
            record.setFirstName("Sarah");
            record.setLastName(LastName.of("Smith"));
            record.setBirthDate(new Date());
            record.setEmployed(true);
            record.setOccupation("Architect");
            record.setAddressId(2);
            records.add(record);
            
            int rows = mapper.insertMultiple(records);
            assertThat(rows).isEqualTo(2);
        }
    }

    @Test
    void testInsertSelective() {
        try (SqlSession session = sqlSessionFactory.openSession()) {
            PersonMapper mapper = session.getMapper(PersonMapper.class);
            PersonRecord record = new PersonRecord();
            record.setId(100);
            record.setFirstName("Joe");
            record.setLastName(LastName.of("Jones"));
            record.setBirthDate(new Date());
            record.setEmployed(false);
            record.setAddressId(1);
            
            int rows = mapper.insertSelective(record);
            assertThat(rows).isEqualTo(1);
        }
    }

    @Test
    void testUpdateByPrimaryKey() {
        try (SqlSession session = sqlSessionFactory.openSession()) {
            PersonMapper mapper = session.getMapper(PersonMapper.class);
            PersonRecord record = new PersonRecord();
            record.setId(100);
            record.setFirstName("Joe");
            record.setLastName(LastName.of("Jones"));
            record.setBirthDate(new Date());
            record.setEmployed(true);
            record.setOccupation("Developer");
            record.setAddressId(1);
            
            int rows = mapper.insert(record);
            assertThat(rows).isEqualTo(1);
            
            record.setOccupation("Programmer");
            rows = mapper.updateByPrimaryKey(record);
            assertThat(rows).isEqualTo(1);
            
            Optional<PersonRecord> newRecord = mapper.selectByPrimaryKey(100);
            assertThat(newRecord).isPresent();
            assertThat(newRecord.get().getOccupation()).isEqualTo("Programmer");
        }
    }

    @Test
    void testUpdateByPrimaryKeySelective() {
        try (SqlSession session = sqlSessionFactory.openSession()) {
            PersonMapper mapper = session.getMapper(PersonMapper.class);
            PersonRecord record = new PersonRecord();
            record.setId(100);
            record.setFirstName("Joe");
            record.setLastName(LastName.of("Jones"));
            record.setBirthDate(new Date());
            record.setEmployed(true);
            record.setOccupation("Developer");
            record.setAddressId(1);
            
            int rows = mapper.insert(record);
            assertThat(rows).isEqualTo(1);

            PersonRecord updateRecord = new PersonRecord();
            updateRecord.setId(100);
            updateRecord.setOccupation("Programmer");
            rows = mapper.updateByPrimaryKeySelective(updateRecord);
            assertThat(rows).isEqualTo(1);

            Optional<PersonRecord> newRecord = mapper.selectByPrimaryKey(100);
            assertThat(newRecord).isPresent();
            assertThat(newRecord.get().getOccupation()).isEqualTo("Programmer");
            assertThat(newRecord.get().getFirstName()).isEqualTo("Joe");
        }
    }

    @Test
    void testUpdate() {
        try (SqlSession session = sqlSessionFactory.openSession()) {
            PersonMapper mapper = session.getMapper(PersonMapper.class);
            PersonRecord record = new PersonRecord();
            record.setId(100);
            record.setFirstName("Joe");
            record.setLastName(LastName.of("Jones"));
            record.setBirthDate(new Date());
            record.setEmployed(true);
            record.setOccupation("Developer");
            record.setAddressId(1);
            
            int rows = mapper.insert(record);
            assertThat(rows).isEqualTo(1);

            record.setOccupation("Programmer");
            
            rows = mapper.update(c ->
                PersonMapper.updateAllColumns(record, c)
                .where(id, isEqualTo(100))
                .and(firstName, isEqualTo("Joe")));

            assertThat(rows).isEqualTo(1);

            Optional<PersonRecord> newRecord = mapper.selectByPrimaryKey(100);
            assertThat(newRecord).isPresent();
            assertThat(newRecord.get().getOccupation()).isEqualTo("Programmer");
        }
    }

    @Test
    void testUpdateOneField() {
        try (SqlSession session = sqlSessionFactory.openSession()) {
            PersonMapper mapper = session.getMapper(PersonMapper.class);
            PersonRecord record = new PersonRecord();
            record.setId(100);
            record.setFirstName("Joe");
            record.setLastName(LastName.of("Jones"));
            record.setBirthDate(new Date());
            record.setEmployed(true);
            record.setOccupation("Developer");
            record.setAddressId(1);
            
            int rows = mapper.insert(record);
            assertThat(rows).isEqualTo(1);
            
            rows = mapper.update(c ->
                c.set(occupation).equalTo("Programmer")
                .where(id, isEqualTo(100)));

            assertThat(rows).isEqualTo(1);

            Optional<PersonRecord> newRecord = mapper.selectByPrimaryKey(100);
            assertThat(newRecord).isPresent();
            assertThat(newRecord.get().getOccupation()).isEqualTo("Programmer");
        }
    }

    @Test
    void testUpdateAll() {
        try (SqlSession session = sqlSessionFactory.openSession()) {
            PersonMapper mapper = session.getMapper(PersonMapper.class);
            PersonRecord record = new PersonRecord();
            record.setId(100);
            record.setFirstName("Joe");
            record.setLastName(LastName.of("Jones"));
            record.setBirthDate(new Date());
            record.setEmployed(true);
            record.setOccupation("Developer");
            record.setAddressId(1);
            
            int rows = mapper.insert(record);
            assertThat(rows).isEqualTo(1);
            
            PersonRecord updateRecord = new PersonRecord();
            updateRecord.setOccupation("Programmer");
            rows = mapper.update(c ->
                PersonMapper.updateSelectiveColumns(updateRecord, c));

            assertThat(rows).isEqualTo(7);

            Optional<PersonRecord> newRecord = mapper.selectByPrimaryKey(100);
            assertThat(newRecord).isPresent();
            assertThat(newRecord.get().getOccupation()).isEqualTo("Programmer");
        }
    }

    @Test
    void testUpdateSelective() {
        try (SqlSession session = sqlSessionFactory.openSession()) {
            PersonMapper mapper = session.getMapper(PersonMapper.class);
            PersonRecord record = new PersonRecord();
            record.setId(100);
            record.setFirstName("Joe");
            record.setLastName(LastName.of("Jones"));
            record.setBirthDate(new Date());
            record.setEmployed(true);
            record.setOccupation("Developer");
            record.setAddressId(1);
            
            int rows = mapper.insert(record);
            assertThat(rows).isEqualTo(1);
            
            PersonRecord updateRecord = new PersonRecord();
            updateRecord.setOccupation("Programmer");
            rows = mapper.update(c ->
                PersonMapper.updateSelectiveColumns(updateRecord, c)
                .where(id, isEqualTo(100)));

            assertThat(rows).isEqualTo(1);

            Optional<PersonRecord> newRecord = mapper.selectByPrimaryKey(100);
            assertThat(newRecord).isPresent();
            assertThat(newRecord.get().getOccupation()).isEqualTo("Programmer");
        }
    }

    @Test
    void testCount() {
        try (SqlSession session = sqlSessionFactory.openSession()) {
            PersonMapper mapper = session.getMapper(PersonMapper.class);
            long rows = mapper.count(c ->
                    c.where(occupation, isNull()));
            
            assertThat(rows).isEqualTo(2L);
        }
    }
    
    @Test
    void testCountAll() {
        try (SqlSession session = sqlSessionFactory.openSession()) {
            PersonMapper mapper = session.getMapper(PersonMapper.class);
            long rows = mapper.count(CountDSLCompleter.allRows());
            
            assertThat(rows).isEqualTo(6L);
        }
    }
    
    @Test
    void testTypeHandledLike() {
        try (SqlSession session = sqlSessionFactory.openSession()) {
            PersonMapper mapper = session.getMapper(PersonMapper.class);
            
            List<PersonRecord> rows = mapper.select(c ->
                    c.where(lastName, isLike(LastName.of("Fl%")))
                    .orderBy(id));
            
            assertThat(rows).hasSize(3);
            assertThat(rows.get(0).getFirstName()).isEqualTo("Fred");
        }
    }
    
    @Test
    void testTypeHandledNotLike() {
        try (SqlSession session = sqlSessionFactory.openSession()) {
            PersonMapper mapper = session.getMapper(PersonMapper.class);
            
            List<PersonRecord> rows = mapper.select(c -> 
                    c.where(lastName, isNotLike(LastName.of("Fl%")))
                    .orderBy(id));
            
            assertThat(rows).hasSize(3);
            assertThat(rows.get(0).getFirstName()).isEqualTo("Barney");
        }
    }

    @Test
    void testJoinAllRows() {
        try (SqlSession session = sqlSessionFactory.openSession()) {
            PersonWithAddressMapper mapper = session.getMapper(PersonWithAddressMapper.class);
            List<PersonWithAddress> records = mapper.select(
                    SelectDSLCompleter.allRowsOrderedBy(id)
            );
            
            assertThat(records).hasSize(6);
            assertThat(records.get(0).getId()).isEqualTo(1);
            assertThat(records.get(0).getEmployed()).isTrue();
            assertThat(records.get(0).getFirstName()).isEqualTo("Fred");
            assertThat(records.get(0).getLastName()).isEqualTo(LastName.of("Flintstone"));
            assertThat(records.get(0).getOccupation()).isEqualTo("Brontosaurus Operator");
            assertThat(records.get(0).getBirthDate()).isNotNull();
            assertThat(records.get(0).getAddress().getId()).isEqualTo(1);
            assertThat(records.get(0).getAddress().getStreetAddress()).isEqualTo("123 Main Street");
            assertThat(records.get(0).getAddress().getCity()).isEqualTo("Bedrock");
            assertThat(records.get(0).getAddress().getState()).isEqualTo("IN");
        }
    }

    @Test
    void testJoinOneRow() {
        try (SqlSession session = sqlSessionFactory.openSession()) {
            PersonWithAddressMapper mapper = session.getMapper(PersonWithAddressMapper.class);
            List<PersonWithAddress> records = mapper.select(c -> c.where(id, isEqualTo(1)));
            
            assertThat(records).hasSize(1);
            assertThat(records.get(0).getId()).isEqualTo(1);
            assertThat(records.get(0).getEmployed()).isTrue();
            assertThat(records.get(0).getFirstName()).isEqualTo("Fred");
            assertThat(records.get(0).getLastName()).isEqualTo(LastName.of("Flintstone"));
            assertThat(records.get(0).getOccupation()).isEqualTo("Brontosaurus Operator");
            assertThat(records.get(0).getBirthDate()).isNotNull();
            assertThat(records.get(0).getAddress().getId()).isEqualTo(1);
            assertThat(records.get(0).getAddress().getStreetAddress()).isEqualTo("123 Main Street");
            assertThat(records.get(0).getAddress().getCity()).isEqualTo("Bedrock");
            assertThat(records.get(0).getAddress().getState()).isEqualTo("IN");
        }
    }

    @Test
    void testJoinPrimaryKey() {
        try (SqlSession session = sqlSessionFactory.openSession()) {
            PersonWithAddressMapper mapper = session.getMapper(PersonWithAddressMapper.class);
            Optional<PersonWithAddress> record = mapper.selectByPrimaryKey(1);
            
            assertThat(record).hasValueSatisfying(r -> {
                assertThat(r.getId()).isEqualTo(1);
                assertThat(r.getEmployed()).isTrue();
                assertThat(r.getFirstName()).isEqualTo("Fred");
                assertThat(r.getLastName()).isEqualTo(LastName.of("Flintstone"));
                assertThat(r.getOccupation()).isEqualTo("Brontosaurus Operator");
                assertThat(r.getBirthDate()).isNotNull();
                assertThat(r.getAddress().getId()).isEqualTo(1);
                assertThat(r.getAddress().getStreetAddress()).isEqualTo("123 Main Street");
                assertThat(r.getAddress().getCity()).isEqualTo("Bedrock");
                assertThat(r.getAddress().getState()).isEqualTo("IN");
            });
        }
    }

    @Test
    void testJoinPrimaryKeyInvalidRecord() {
        try (SqlSession session = sqlSessionFactory.openSession()) {
            PersonWithAddressMapper mapper = session.getMapper(PersonWithAddressMapper.class);
            Optional<PersonWithAddress> record = mapper.selectByPrimaryKey(55);
            
            assertThat(record).isEmpty();
        }
    }

    @Test
    void testJoinCount() {
        try (SqlSession session = sqlSessionFactory.openSession()) {
            PersonWithAddressMapper mapper = session.getMapper(PersonWithAddressMapper.class);
            long count = mapper.count(c -> c.where(person.id, isEqualTo(55)));
            
            assertThat(count).isZero();
        }
    }

    @Test
    void testJoinCountWithSubcriteria() {
        try (SqlSession session = sqlSessionFactory.openSession()) {
            PersonWithAddressMapper mapper = session.getMapper(PersonWithAddressMapper.class);
            long count = mapper.count(c -> c.where(person.id, isEqualTo(55), or(person.id, isEqualTo(1))));
            
            assertThat(count).isEqualTo(1);
        }
    }
}<|MERGE_RESOLUTION|>--- conflicted
+++ resolved
@@ -213,8 +213,7 @@
     }
 
     @Test
-<<<<<<< HEAD
-    public void testGeneralInsert() {
+    void testGeneralInsert() {
         try (SqlSession session = sqlSessionFactory.openSession()) {
             PersonMapper mapper = session.getMapper(PersonMapper.class);
             int rows = mapper.insert(c -> 
@@ -232,10 +231,7 @@
     }
 
     @Test
-    public void testInsertMultiple() {
-=======
     void testInsertMultiple() {
->>>>>>> 64696076
         try (SqlSession session = sqlSessionFactory.openSession()) {
             PersonMapper mapper = session.getMapper(PersonMapper.class);
             
