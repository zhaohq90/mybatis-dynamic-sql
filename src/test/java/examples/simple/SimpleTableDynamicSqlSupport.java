/**
 *    Copyright 2016-2017 the original author or authors.
 *
 *    Licensed under the Apache License, Version 2.0 (the "License");
 *    you may not use this file except in compliance with the License.
 *    You may obtain a copy of the License at
 *
 *       http://www.apache.org/licenses/LICENSE-2.0
 *
 *    Unless required by applicable law or agreed to in writing, software
 *    distributed under the License is distributed on an "AS IS" BASIS,
 *    WITHOUT WARRANTIES OR CONDITIONS OF ANY KIND, either express or implied.
 *    See the License for the specific language governing permissions and
 *    limitations under the License.
 */
package examples.simple;

import static org.mybatis.dynamic.sql.SqlBuilder.*;
import static org.mybatis.dynamic.sql.SqlConditions.*;

import java.sql.JDBCType;
import java.util.Date;

import org.mybatis.dynamic.sql.SqlColumn;
import org.mybatis.dynamic.sql.SqlTable;
import org.mybatis.dynamic.sql.delete.render.DeleteSupport;
import org.mybatis.dynamic.sql.insert.render.InsertSupport;
import org.mybatis.dynamic.sql.render.RenderingStrategy;
import org.mybatis.dynamic.sql.select.SelectModelBuilder.SelectSupportAfterFromBuilder;
import org.mybatis.dynamic.sql.select.render.SelectSupport;
import org.mybatis.dynamic.sql.update.UpdateModelBuilder;
import org.mybatis.dynamic.sql.update.render.UpdateSupport;

<<<<<<< HEAD
public class SimpleTableDynamicSqlSupport {
    public static final SimpleTable simpleTable = new SimpleTable();
    public static final SqlColumn<Integer> id = simpleTable.id;
    public static final SqlColumn<String> firstName = simpleTable.firstName;
    public static final SqlColumn<String> lastName = simpleTable.lastName;
    public static final SqlColumn<Date> birthDate = simpleTable.birthDate;
    public static final SqlColumn<Boolean> employed = simpleTable.employed;
    public static final SqlColumn<String> occupation = simpleTable.occupation;
    
    public static final class SimpleTable extends SqlTable {
        public SimpleTable() {
            super("SimpleTable");
        }

        public SqlColumn<Integer> id = column("id", JDBCType.INTEGER).withAlias("A_ID");
        public SqlColumn<String> firstName = column("first_name", JDBCType.VARCHAR);
        public SqlColumn<String> lastName = column("last_name", JDBCType.VARCHAR);
        public SqlColumn<Date> birthDate = column("birth_date", JDBCType.DATE);
        public SqlColumn<Boolean> employed = column("employed", JDBCType.VARCHAR).withTypeHandler("examples.simple.YesNoTypeHandler");
        public SqlColumn<String> occupation = column("occupation", JDBCType.VARCHAR);
    }
=======
public interface SimpleTableDynamicSqlSupport {
    SqlTable simpleTable = SqlTable.of("SimpleTable");
    SqlColumn<Integer> id = simpleTable.column("id", JDBCType.INTEGER);
    SqlColumn<String> firstName = simpleTable.column("first_name", JDBCType.VARCHAR);
    SqlColumn<String> lastName = simpleTable.column("last_name", JDBCType.VARCHAR);
    SqlColumn<Date> birthDate = simpleTable.column("birth_date", JDBCType.DATE);
    SqlColumn<Boolean> employed = simpleTable.column("employed", JDBCType.VARCHAR).withTypeHandler("examples.simple.YesNoTypeHandler");
    SqlColumn<String> occupation = simpleTable.column("occupation", JDBCType.VARCHAR);
>>>>>>> c6d01925
    
    static InsertSupport<SimpleTableRecord> buildFullInsertSupport(SimpleTableRecord record) {
        return insert(record)
                .into(simpleTable)
                .map(id).toProperty("id")
                .map(firstName).toProperty("firstName")
                .map(lastName).toProperty("lastName")
                .map(birthDate).toProperty("birthDate")
                .map(employed).toProperty("employed")
                .map(occupation).toProperty("occupation")
                .build()
                .render(RenderingStrategy.MYBATIS3);
    }

    static InsertSupport<SimpleTableRecord> buildSelectiveInsertSupport(SimpleTableRecord record) {
        return insert(record)
                .into(simpleTable)
                .map(id).toPropertyWhenPresent("id")
                .map(firstName).toPropertyWhenPresent("firstName")
                .map(lastName).toPropertyWhenPresent("lastName")
                .map(birthDate).toPropertyWhenPresent("birthDate")
                .map(employed).toPropertyWhenPresent("employed")
                .map(occupation).toPropertyWhenPresent("occupation")
                .build()
                .render(RenderingStrategy.MYBATIS3);
    }
    
    static UpdateSupport buildFullUpdateByPrimaryKeySupport(SimpleTableRecord record) {
        return update(simpleTable)
                .set(firstName).equalTo(record.getFirstName())
                .set(lastName).equalTo(record.getLastName())
                .set(birthDate).equalTo(record.getBirthDate())
                .set(employed).equalTo(record.getEmployed())
                .set(occupation).equalTo(record.getOccupation())
                .where(id, isEqualTo(record.getId()))
                .build()
                .render(RenderingStrategy.MYBATIS3);
    }

    static UpdateSupport buildSelectiveUpdateByPrimaryKeySupport(SimpleTableRecord record) {
        return update(simpleTable)
                .set(firstName).equalToWhenPresent(record.getFirstName())
                .set(lastName).equalToWhenPresent(record.getLastName())
                .set(birthDate).equalToWhenPresent(record.getBirthDate())
                .set(employed).equalToWhenPresent(record.getEmployed())
                .set(occupation).equalToWhenPresent(record.getOccupation())
                .where(id, isEqualTo(record.getId()))
                .build()
                .render(RenderingStrategy.MYBATIS3);
    }

    static UpdateModelBuilder updateByExample(SimpleTableRecord record) {
        return update(simpleTable)
                .set(id).equalTo(record.getId())
                .set(firstName).equalTo(record.getFirstName())
                .set(lastName).equalTo(record.getLastName())
                .set(birthDate).equalTo(record.getBirthDate())
                .set(employed).equalTo(record.getEmployed())
                .set(occupation).equalTo(record.getOccupation());
    }

    static UpdateModelBuilder updateByExampleSelective(SimpleTableRecord record) {
        return update(simpleTable)
                .set(id).equalToWhenPresent(record.getId())
                .set(firstName).equalToWhenPresent(record.getFirstName())
                .set(lastName).equalToWhenPresent(record.getLastName())
                .set(birthDate).equalToWhenPresent(record.getBirthDate())
                .set(employed).equalToWhenPresent(record.getEmployed())
                .set(occupation).equalToWhenPresent(record.getOccupation());
    }

    static DeleteSupport buildDeleteByPrimaryKeySupport(Integer id_) {
        return deleteFrom(simpleTable)
                .where(id, isEqualTo(id_))
                .build()
                .render(RenderingStrategy.MYBATIS3);
    }
    
    static SelectSupportAfterFromBuilder selectByExample() {
        return select(id.as("A_ID"), firstName, lastName, birthDate, employed, occupation)
            .from(simpleTable);
    }

    static SelectSupport buildSelectByPrimaryKeySupport(Integer id_) {
        return select(id.as("A_ID"), firstName, lastName, birthDate, employed, occupation)
            .from(simpleTable)
            .where(id, isEqualTo(id_))
            .build()
            .render(RenderingStrategy.MYBATIS3);
    }
}<|MERGE_RESOLUTION|>--- conflicted
+++ resolved
@@ -31,7 +31,6 @@
 import org.mybatis.dynamic.sql.update.UpdateModelBuilder;
 import org.mybatis.dynamic.sql.update.render.UpdateSupport;
 
-<<<<<<< HEAD
 public class SimpleTableDynamicSqlSupport {
     public static final SimpleTable simpleTable = new SimpleTable();
     public static final SqlColumn<Integer> id = simpleTable.id;
@@ -46,23 +45,13 @@
             super("SimpleTable");
         }
 
-        public SqlColumn<Integer> id = column("id", JDBCType.INTEGER).withAlias("A_ID");
+        public SqlColumn<Integer> id = column("id", JDBCType.INTEGER);
         public SqlColumn<String> firstName = column("first_name", JDBCType.VARCHAR);
         public SqlColumn<String> lastName = column("last_name", JDBCType.VARCHAR);
         public SqlColumn<Date> birthDate = column("birth_date", JDBCType.DATE);
         public SqlColumn<Boolean> employed = column("employed", JDBCType.VARCHAR).withTypeHandler("examples.simple.YesNoTypeHandler");
         public SqlColumn<String> occupation = column("occupation", JDBCType.VARCHAR);
     }
-=======
-public interface SimpleTableDynamicSqlSupport {
-    SqlTable simpleTable = SqlTable.of("SimpleTable");
-    SqlColumn<Integer> id = simpleTable.column("id", JDBCType.INTEGER);
-    SqlColumn<String> firstName = simpleTable.column("first_name", JDBCType.VARCHAR);
-    SqlColumn<String> lastName = simpleTable.column("last_name", JDBCType.VARCHAR);
-    SqlColumn<Date> birthDate = simpleTable.column("birth_date", JDBCType.DATE);
-    SqlColumn<Boolean> employed = simpleTable.column("employed", JDBCType.VARCHAR).withTypeHandler("examples.simple.YesNoTypeHandler");
-    SqlColumn<String> occupation = simpleTable.column("occupation", JDBCType.VARCHAR);
->>>>>>> c6d01925
     
     static InsertSupport<SimpleTableRecord> buildFullInsertSupport(SimpleTableRecord record) {
         return insert(record)
