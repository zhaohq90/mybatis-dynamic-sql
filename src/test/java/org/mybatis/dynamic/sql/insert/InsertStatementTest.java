/**
 *    Copyright 2016-2020 the original author or authors.
 *
 *    Licensed under the Apache License, Version 2.0 (the "License");
 *    you may not use this file except in compliance with the License.
 *    You may obtain a copy of the License at
 *
 *       http://www.apache.org/licenses/LICENSE-2.0
 *
 *    Unless required by applicable law or agreed to in writing, software
 *    distributed under the License is distributed on an "AS IS" BASIS,
 *    WITHOUT WARRANTIES OR CONDITIONS OF ANY KIND, either express or implied.
 *    See the License for the specific language governing permissions and
 *    limitations under the License.
 */
package org.mybatis.dynamic.sql.insert;

import static org.assertj.core.api.Assertions.assertThat;
import static org.junit.jupiter.api.Assertions.assertAll;
import static org.mybatis.dynamic.sql.SqlBuilder.insert;

import java.sql.JDBCType;
import java.util.ArrayList;
import java.util.List;
import java.util.stream.Collector;

import org.junit.jupiter.api.Test;
import org.mybatis.dynamic.sql.SqlColumn;
import org.mybatis.dynamic.sql.SqlTable;
import org.mybatis.dynamic.sql.insert.render.FieldAndValue;
import org.mybatis.dynamic.sql.insert.render.FieldAndValueAndParameters;
import org.mybatis.dynamic.sql.insert.render.FieldAndValueAndParametersCollector;
import org.mybatis.dynamic.sql.insert.render.FieldAndValueCollector;
import org.mybatis.dynamic.sql.insert.render.InsertStatementProvider;
import org.mybatis.dynamic.sql.render.RenderingStrategies;

class InsertStatementTest {

    private static final SqlTable foo = SqlTable.of("foo");
    private static final SqlColumn<Integer> id = foo.column("id", JDBCType.INTEGER);
    private static final SqlColumn<String> firstName = foo.column("first_name", JDBCType.VARCHAR);
    private static final SqlColumn<String> lastName = foo.column("last_name", JDBCType.VARCHAR);
    private static final SqlColumn<String> occupation = foo.column("occupation", JDBCType.VARCHAR);
    
    @Test
    void testFullInsertStatementBuilder() {

        TestRecord record = new TestRecord();
        record.setLastName("jones");
        record.setOccupation("dino driver");
        
        InsertStatementProvider<TestRecord> insertStatement = insert(record)
                .into(foo)
                .map(id).toProperty("id")
                .map(firstName).toProperty("firstName")
                .map(lastName).toProperty("lastName")
                .map(occupation).toProperty("occupation")
                .build()
                .render(RenderingStrategies.MYBATIS3);
        
        String expectedStatement = "insert into foo "
                + "(id, first_name, last_name, occupation) "
                + "values (#{record.id,jdbcType=INTEGER}, #{record.firstName,jdbcType=VARCHAR}, #{record.lastName,jdbcType=VARCHAR}, #{record.occupation,jdbcType=VARCHAR})";
        
        assertThat(insertStatement.getInsertStatement()).isEqualTo(expectedStatement);
    }

    @Test
    void testInsertStatementBuilderWithNulls() {

        TestRecord record = new TestRecord();
        
        InsertStatementProvider<TestRecord> insertStatement = insert(record)
                .into(foo)
                .map(id).toProperty("id")
                .map(firstName).toProperty("firstName")
                .map(lastName).toProperty("lastName")
                .map(occupation).toNull()
                .build()
                .render(RenderingStrategies.MYBATIS3);

        String expected = "insert into foo (id, first_name, last_name, occupation) "
                + "values (#{record.id,jdbcType=INTEGER}, #{record.firstName,jdbcType=VARCHAR}, #{record.lastName,jdbcType=VARCHAR}, null)";
        assertThat(insertStatement.getInsertStatement()).isEqualTo(expected);
    }

    @Test
    void testInsertStatementBuilderWithConstants() {

        TestRecord record = new TestRecord();
        
        InsertStatementProvider<TestRecord> insertStatement = insert(record)
                .into(foo)
                .map(id).toConstant("3")
                .map(firstName).toProperty("firstName")
                .map(lastName).toProperty("lastName")
                .map(occupation).toStringConstant("Y")
                .build()
                .render(RenderingStrategies.MYBATIS3);

        String expected = "insert into foo (id, first_name, last_name, occupation) "
                + "values (3, #{record.firstName,jdbcType=VARCHAR}, #{record.lastName,jdbcType=VARCHAR}, 'Y')";
        assertThat(insertStatement.getInsertStatement()).isEqualTo(expected);
    }
    
    @Test
    void testSelectiveInsertStatementBuilder() {
        TestRecord record = new TestRecord();
        record.setLastName("jones");
        record.setOccupation("dino driver");
        
        InsertStatementProvider<TestRecord> insertStatement = insert(record)
                .into(foo)
                .map(id).toPropertyWhenPresent("id", record::getId)
                .map(firstName).toPropertyWhenPresent("firstName", record::getFirstName)
                .map(lastName).toPropertyWhenPresent("lastName", record::getLastName)
                .map(occupation).toPropertyWhenPresent("occupation", record::getOccupation)
                .build()
                .render(RenderingStrategies.MYBATIS3);

        String expected = "insert into foo (last_name, occupation) "
                + "values (#{record.lastName,jdbcType=VARCHAR}, #{record.occupation,jdbcType=VARCHAR})";
        assertThat(insertStatement.getInsertStatement()).isEqualTo(expected);
    }

    @Test
    void testParallelStream() {

        List<FieldAndValue> mappings = new ArrayList<>();
        
        mappings.add(newFieldAndValue(id.name(), "{record.id}"));
        mappings.add(newFieldAndValue(firstName.name(), "{record.firstName}"));
        mappings.add(newFieldAndValue(lastName.name(), "{record.lastName}"));
        mappings.add(newFieldAndValue(occupation.name(), "{record.occupation}"));
        
        FieldAndValueCollector collector = 
                mappings.parallelStream().collect(Collector.of(
                        FieldAndValueCollector::new,
                        FieldAndValueCollector::add,
                        FieldAndValueCollector::merge));
                
        String expectedColumnsPhrase = "(id, first_name, last_name, occupation)";
        String expectedValuesPhrase = "values ({record.id}, {record.firstName}, {record.lastName}, {record.occupation})";
        
        assertAll(
                () -> assertThat(collector.columnsPhrase()).isEqualTo(expectedColumnsPhrase),
                () -> assertThat(collector.valuesPhrase()).isEqualTo(expectedValuesPhrase)
        );
    }
    
    private FieldAndValue newFieldAndValue(String fieldName, String valuePhrase) {
        return FieldAndValue.withFieldName(fieldName)
                .withValuePhrase(valuePhrase)
                .build();
    }
    
    @Test
<<<<<<< HEAD
    public void testParallelStreamWithParameters() {

        List<FieldAndValueAndParameters> mappings = new ArrayList<>();
        
        mappings.add(newFieldAndValueAndParameter(id.name(), "{p1}", "p1", 1));
        mappings.add(newFieldAndValueAndParameter(firstName.name(), "{p2}", "p2", "Fred"));
        mappings.add(newFieldAndValueAndParameter(lastName.name(), "{p3}", "p3", "Flintstone"));
        mappings.add(newFieldAndValueAndParameter(occupation.name(), "{p4}", "p4", "Driver"));
        
        FieldAndValueAndParametersCollector collector = 
                mappings.parallelStream().collect(Collector.of(
                        FieldAndValueAndParametersCollector::new,
                        FieldAndValueAndParametersCollector::add,
                        FieldAndValueAndParametersCollector::merge));
                
        String expectedColumnsPhrase = "(id, first_name, last_name, occupation)";
        String expectedValuesPhrase = "values ({p1}, {p2}, {p3}, {p4})";
        
        assertAll(
                () -> assertThat(collector.columnsPhrase()).isEqualTo(expectedColumnsPhrase),
                () -> assertThat(collector.valuesPhrase()).isEqualTo(expectedValuesPhrase),
                () -> assertThat(collector.parameters().size()).isEqualTo(4)
        );
    }
    
    private FieldAndValueAndParameters newFieldAndValueAndParameter(String fieldName, String valuePhrase, String parameterName,
            Object parameterValue) {
        return FieldAndValueAndParameters.withFieldName(fieldName)
                .withValuePhrase(valuePhrase)
                .withParameter(parameterName, parameterValue)
                .build();
    }
    
    @Test
    public void testParallelStreamForMultiRecord() {
=======
    void testParallelStreamForMultiRecord() {
>>>>>>> 64696076

        List<FieldAndValue> mappings = new ArrayList<>();
        
        mappings.add(newFieldAndValues(id.name(), "#{records[%s].id}"));
        mappings.add(newFieldAndValues(firstName.name(), "#{records[%s].firstName}"));
        mappings.add(newFieldAndValues(lastName.name(), "#{records[%s].lastName}"));
        mappings.add(newFieldAndValues(occupation.name(), "#{records[%s].occupation}"));
        
        FieldAndValueCollector collector = 
                mappings.parallelStream().collect(Collector.of(
                        FieldAndValueCollector::new,
                        FieldAndValueCollector::add,
                        FieldAndValueCollector::merge));
                
        String expectedColumnsPhrase = "(id, first_name, last_name, occupation)";
        String expectedValuesPhrase = "values"
                + " (#{records[0].id}, #{records[0].firstName}, #{records[0].lastName}, #{records[0].occupation}),"
                + " (#{records[1].id}, #{records[1].firstName}, #{records[1].lastName}, #{records[1].occupation})";
        
        assertAll(
                () -> assertThat(collector.columnsPhrase()).isEqualTo(expectedColumnsPhrase),
                () -> assertThat(collector.multiRowInsertValuesPhrase(2)).isEqualTo(expectedValuesPhrase)
        );
    }
    
    private FieldAndValue newFieldAndValues(String fieldName, String valuePhrase) {
        return FieldAndValue.withFieldName(fieldName)
                .withValuePhrase(valuePhrase)
                .build();
    }
    
    static class TestRecord {
        private Integer id;
        private String firstName;
        private String lastName;
        private String occupation;

        Integer getId() {
            return id;
        }

        void setId(Integer id) {
            this.id = id;
        }

        String getFirstName() {
            return firstName;
        }

        void setFirstName(String firstName) {
            this.firstName = firstName;
        }

        String getLastName() {
            return lastName;
        }

        void setLastName(String lastName) {
            this.lastName = lastName;
        }

        String getOccupation() {
            return occupation;
        }

        void setOccupation(String occupation) {
            this.occupation = occupation;
        }
    }
}<|MERGE_RESOLUTION|>--- conflicted
+++ resolved
@@ -155,8 +155,7 @@
     }
     
     @Test
-<<<<<<< HEAD
-    public void testParallelStreamWithParameters() {
+    void testParallelStreamWithParameters() {
 
         List<FieldAndValueAndParameters> mappings = new ArrayList<>();
         
@@ -190,10 +189,7 @@
     }
     
     @Test
-    public void testParallelStreamForMultiRecord() {
-=======
     void testParallelStreamForMultiRecord() {
->>>>>>> 64696076
 
         List<FieldAndValue> mappings = new ArrayList<>();
         
